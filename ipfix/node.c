/*
 * Copyright (c) 2017 Igalia
 * Licensed under the Apache License, Version 2.0 (the "License");
 * you may not use this file except in compliance with the License.
 * You may obtain a copy of the License at:
 *
 *     http://www.apache.org/licenses/LICENSE-2.0
 *
 * Unless required by applicable law or agreed to in writing, software
 * distributed under the License is distributed on an "AS IS" BASIS,
 * WITHOUT WARRANTIES OR CONDITIONS OF ANY KIND, either express or implied.
 * See the License for the specific language governing permissions and
 * limitations under the License.
 */
#include <arpa/inet.h>
#include <string.h>
#include <time.h>
#include <vlib/vlib.h>
#include <vnet/ip/format.h>
#include <vnet/ip/ip4_packet.h>
#include <vnet/ethernet/ethernet.h>
#include <vnet/udp/udp_packet.h>
#include <vnet/tcp/tcp_packet.h>
#include <vnet/vnet.h>
#include <vnet/pg/pg.h>
#include <vppinfra/error.h>
#include <vppinfra/vec.h>
#include <vppinfra/bihash_48_8.h>
#include <ipfix/ipfix.h>


#define TCP_PROTOCOL 6
#define UDP_PROTOCOL 17

/* Amount of time between each run of the process node (in seconds) */
#define PROCESS_POLL_PERIOD 10.0

ipfix_main_t ipfix_main;

typedef struct {
  u32 next_index;
  u32 sw_if_index;
  clib_bihash_48_8_t flow_hash;
  ipfix_ip4_flow_value_t *flow_records;
} ipfix_trace_t;

/* TODO: Replace with the user configurable template.
 * Parsed from the CSV file describing the fields
 */
static void ipfix_make_v10_template(netflow_v10_template_t *template)
{
  /* Initialize the set vector. */
  template->sets = 0;

  /* Create a single set for these */
  netflow_v10_template_set_t set;
  set.id = 1;
  set.fields = 0; // Initialize the fields vector.

  netflow_v10_field_specifier_t src_address;
  src_address.identifier = sourceIPv4Address;
  src_address.size = sizeof(u8) * 4;
  vec_add1(set.fields, src_address);

  netflow_v10_field_specifier_t dst_address;
  dst_address.identifier = destinationIPv4Address;
  dst_address.size = sizeof(u8) * 4;
  vec_add1(set.fields, dst_address);

  netflow_v10_field_specifier_t protocol;
  protocol.identifier = protocolIdentifier;
  protocol.size = sizeof(u8);
  vec_add1(set.fields, protocol);

  netflow_v10_field_specifier_t src_port;
  src_port.identifier = sourceTransportPort;
  src_port.size = sizeof(u16);
  vec_add1(set.fields, src_port);

  netflow_v10_field_specifier_t dst_port;
  dst_port.identifier = destinationTransportPort;
  dst_port.size = sizeof(u16);
  vec_add1(set.fields, dst_port);

  netflow_v10_field_specifier_t flow_start;
  flow_start.identifier = flowStartMilliseconds;
  flow_start.size = sizeof(u64);
  vec_add1(set.fields, flow_start);

  netflow_v10_field_specifier_t flow_end;
  flow_end.identifier = flowEndMilliseconds;
  flow_end.size = sizeof(u64);
  vec_add1(set.fields, flow_end);

  netflow_v10_field_specifier_t octet_count;
  octet_count.identifier = octetDeltaCount;
  octet_count.size = sizeof(u64);
  vec_add1(set.fields, octet_count);

  netflow_v10_field_specifier_t packet_count;
  packet_count.identifier = packetDeltaCount;
  packet_count.size = sizeof(u64);
  vec_add1(set.fields, packet_count);

  vec_add1(template->sets, set);
}

static u8* format_timestamp(u8 *s, va_list *args) {
  time_t timestamp = va_arg (*args, time_t) / 1e3;
  struct tm time;

  gmtime_r(&timestamp, &time);

  s = format(s, "%04d-%02d-%02d %02d:%02d:%02d UTC",
             time.tm_year + 1900, time.tm_mon + 1, time.tm_mday,
             time.tm_hour, time.tm_min, time.tm_sec);

  return s;
}

static u8* format_ipfix_ip4_flow(u8 *s, va_list *args) {
  ipfix_ip4_flow_value_t *flow_record = va_arg (*args, ipfix_ip4_flow_value_t*);
  ipfix_ip4_flow_key_t flow_key = flow_record->flow_key;

  s = format(s, "\n[Flow key] src: %U, dst: %U, protocol: %u, src port: %U, dst port: %U\n",
             format_ip4_address, &flow_key.src,
             format_ip4_address, &flow_key.dst,
             flow_key.protocol,
             format_tcp_udp_port, flow_key.src_port,
             format_tcp_udp_port, flow_key.dst_port);
  s = format(s, "[Flow record] start: %U, end: %U, count: %u, octets: %u\n",
             format_timestamp, flow_record->flow_start,
             format_timestamp, flow_record->flow_end,
             ntohl(flow_record->packet_delta_count),
             ntohl(flow_record->octet_delta_count));

  return s;
}

static u8* format_netflow_v10_template(u8 *s, va_list *args) {
  netflow_v10_template_t *template = va_arg (*args, netflow_v10_template_t*);
  netflow_v10_template_set_t *set;
  s = format(s, "Netflow V10 Template:\n");
  vec_foreach(set, template->sets) {
    netflow_v10_field_specifier_t *field;
    s = format(s, "\tSet %u:\n", set->id);
    vec_foreach(field, set->fields) {
      s = format(s, "\t\t");

      switch (field->identifier) {
      case protocolIdentifier:
        s = format(s, "protocolIdentifier (%d)\t\t", field->identifier);
        break;
      case sourceTransportPort:
        s = format(s, "sourceTransportPort (%u)\t\t", field->identifier);
        break;
      case sourceIPv4Address:
        s = format(s, "sourceIPv4Address (%u)\t\t", field->identifier);
        break;
      case destinationTransportPort:
        s = format(s, "destinationTransportPort (%u)\t", field->identifier);
        break;
      case destinationIPv4Address:
        s = format(s, "destinationIPv4Address (%u)\t", field->identifier);
        break;
      case flowStartMilliseconds:
        s = format(s, "flowStartMilliseconds (%u)\t", field->identifier);
        break;
      case flowEndMilliseconds:
        s = format(s, "flowEndMilliseconds (%u)\t", field->identifier);
        break;
      case octetDeltaCount:
        s = format(s, "octetDeltaCount (%u)\t\t", field->identifier);
        break;
      case packetDeltaCount:
        s = format(s, "packetDeltaCount (%u)\t\t", field->identifier);
        break;
      default:
        s = format(s, "-- unsupported -- (%u)\t\t", field->identifier);
      };

      s = format(s, "octets: %u\t\tenterprise number: %u\n",
                 field->size, field->enterprise_number);
    };
  };
  s = format(s, "End of V10 Template\n");
  return s;
}

static u8* format_netflow_v10_data_packet(u8 *s, va_list *args) {
  netflow_v10_data_packet_t *packet = va_arg (*args, netflow_v10_data_packet_t*);
  netflow_v10_template_set_t *template_set;
  netflow_v10_data_set_t *data_set;
  netflow_v10_field_specifier_t *field_spec;
  netflow_v10_template_t template;
  ipfix_make_v10_template(&template);

  s = format(s, "Netflow V10 Data Packet:\n");

  // The data packet is build to mirror the template with data, It _should_ be
  // safe to use the same indices.
  u64 set_idx;
  void *data;
  vec_foreach_index(set_idx, template.sets) {
      template_set = vec_elt_at_index(template.sets, set_idx);
      data_set = vec_elt_at_index(packet->sets, set_idx);
      format(s, "\tSet %u:\n", template_set->id);

      data = data_set->data;
      u64 field_idx;
      vec_foreach_index(field_idx, template_set->fields) {
        field_spec = vec_elt_at_index(template_set->fields, field_idx);

        switch (field_spec->identifier) {
        case sourceIPv4Address:
          s = format(s, "\t\t%U", format_ip4_address, (ip4_address_t *)data_set->data);
          break;
        case destinationIPv4Address:
          s = format(s, "\t\t%U", format_ip4_address, data);
          break;
        case protocolIdentifier:
          s = format(s, "\t\t%u", ntohl(*(u16 *)data));
          break;
        case sourceTransportPort:
          s = format(s, "\t\t%U", format_tcp_udp_port, *(u16 *)data);
          break;
        case destinationTransportPort:
          s = format(s, "\t\t%U", format_tcp_udp_port, *(u16 *)data);
          break;
        case flowStartMilliseconds:
          s = format(s, "\t\t%U", format_timestamp, *(u64 *)data);
          break;
        case flowEndMilliseconds:
          s = format(s, "\t\t%U", format_timestamp, *(u64 *)data);
          break;
        case octetDeltaCount:
          s = format(s, "\t\t%u", ntohl(*(u64 *)data));
          break;
        case packetDeltaCount:
          s = format(s, "\t\t%u", ntohl(*(u64 *)data));
          break;
        default:
          ASSERT(0); // This shouldn't happen - makes the packet unreadable.
        }
        data = (void *)((size_t)data + field_spec->size);
        s = format(s, "\n");
      };
  };

  s = format(s, "End of packet\n");

  return s;
}

/* packet trace+ format function */
static u8 * format_ipfix_trace (u8 * s, va_list * args)
{
  ipfix_ip4_flow_value_t * record;
  CLIB_UNUSED (vlib_main_t * vm) = va_arg (*args, vlib_main_t *);
  CLIB_UNUSED (vlib_node_t * node) = va_arg (*args, vlib_node_t *);
  ipfix_trace_t * t = va_arg (*args, ipfix_trace_t *);

  s = format (s, "IPFIX: sw_if_index %d, next index %d\n",
              t->sw_if_index, t->next_index);

  vec_validate(t->flow_records, 0);
  vec_foreach(record, t->flow_records) {
    s = format (s, " %U", format_ipfix_ip4_flow, record);
  }

  s = format(s, "\n");

  return s;
}

vlib_node_registration_t ipfix_node;

#define foreach_ipfix_error \
_(SWAPPED, "Error (fixme)")

typedef enum {
#define _(sym,str) IPFIX_ERROR_##sym,
  foreach_ipfix_error
#undef _
  IPFIX_N_ERROR,
} ipfix_error_t;

static char * ipfix_error_strings[] = {
#define _(sym,string) string,
  foreach_ipfix_error
#undef _
};

typedef enum {
  IPFIX_NEXT_INTERFACE_OUTPUT,
  IPFIX_N_NEXT,
} ipfix_next_t;

static void insert_packet_flow_hash(clib_bihash_kv_48_8_t *keyvalue) {
  ipfix_main_t * im = &ipfix_main;
  clib_bihash_add_del_48_8(&im->flow_hash, keyvalue, 1);
}

static void create_flow_key(ipfix_ip4_flow_key_t *flow_key, ip4_header_t *packet) {
  flow_key->src = packet->src_address;
  flow_key->dst = packet->dst_address;
  flow_key->protocol = packet->protocol;

  switch (packet->protocol) {
    udp_header_t *udp;
    tcp_header_t *tcp;
  case UDP_PROTOCOL:
    udp = ip4_next_header(packet);
    flow_key->src_port = udp->src_port;
    flow_key->dst_port = udp->dst_port;
    break;
  case TCP_PROTOCOL:
    tcp = ip4_next_header(packet);
    flow_key->src_port = tcp->src_port;
    flow_key->dst_port = tcp->dst_port;
    break;
  default:
    flow_key->src_port = 0;
    flow_key->dst_port = 0;
  }
}

static void process_packet(ip4_header_t *packet) {
  ipfix_main_t * im = &ipfix_main;
  clib_bihash_kv_48_8_t search, result;
  int status;

  memset(&search, 0, sizeof(clib_bihash_kv_48_8_t));
  memset(&result, 0, sizeof(clib_bihash_kv_48_8_t));

  create_flow_key((ipfix_ip4_flow_key_t*) &search.key, packet);

  status = clib_bihash_search_48_8(&im->flow_hash, &search, &result);

  struct timespec ts;
  clock_gettime(CLOCK_REALTIME, &ts);

  if (status < 0) {
    ipfix_ip4_flow_value_t record;

    memcpy(&record.flow_key, &search.key, sizeof(ipfix_ip4_flow_key_t));
    record.flow_start = ts.tv_sec * 1e3 + ts.tv_nsec / 1e6;
    record.flow_end = record.flow_start;
    record.packet_delta_count = htonl(1);
    record.octet_delta_count = htonl(ntohs(packet->length));

    vec_add1(im->flow_records, record);
    /* FIXME: this index calculation may not work when we delete
       records later */
    search.value = vec_len(im->flow_records) - 1;

    insert_packet_flow_hash(&search);
  } else {
    // update record
    u32 record_idx = result.value;
    ipfix_ip4_flow_value_t *record = vec_elt_at_index(im->flow_records, record_idx);
    record->flow_end = ts.tv_sec * 1e3 + ts.tv_nsec / 1e6;
    record->packet_delta_count = htonl(ntohl(record->packet_delta_count) + 1);
    record->octet_delta_count = htonl(ntohl(record->octet_delta_count) + ntohs(packet->length));
  }
}

static uword
ipfix_node_fn (vlib_main_t * vm,
                  vlib_node_runtime_t * node,
                  vlib_frame_t * frame)
{
  u32 n_left_from, * from, * to_next;
  ipfix_next_t next_index;
  ipfix_main_t * im = &ipfix_main;

  from = vlib_frame_vector_args (frame);
  n_left_from = frame->n_vectors;
  next_index = node->cached_next_index;

  while (n_left_from > 0)
    {
      u32 n_left_to_next;

      vlib_get_next_frame (vm, node, next_index,
                           to_next, n_left_to_next);

      while (n_left_from >= 4 && n_left_to_next >= 2)
        {
          u32 next0 = IPFIX_NEXT_INTERFACE_OUTPUT;
          u32 next1 = IPFIX_NEXT_INTERFACE_OUTPUT;
          u32 sw_if_index0, sw_if_index1;
          ip4_header_t *ip0, *ip1;
          u32 bi0, bi1;
          vlib_buffer_t * b0, * b1;

          /* Prefetch next iteration. */
          {
            vlib_buffer_t * p2, * p3;

            p2 = vlib_get_buffer (vm, from[2]);
            p3 = vlib_get_buffer (vm, from[3]);

            vlib_prefetch_buffer_header (p2, LOAD);
            vlib_prefetch_buffer_header (p3, LOAD);

            CLIB_PREFETCH (p2->data, CLIB_CACHE_LINE_BYTES, STORE);
            CLIB_PREFETCH (p3->data, CLIB_CACHE_LINE_BYTES, STORE);
          }

          /* speculatively enqueue b0 and b1 to the current next frame */
          to_next[0] = bi0 = from[0];
          to_next[1] = bi1 = from[1];
          from += 2;
          to_next += 2;
          n_left_from -= 2;
          n_left_to_next -= 2;

          b0 = vlib_get_buffer (vm, bi0);
          b1 = vlib_get_buffer (vm, bi1);

          ip0 = vlib_buffer_get_current (b0);
          ip1 = vlib_buffer_get_current (b1);

          sw_if_index0 = vnet_buffer(b0)->sw_if_index[VLIB_RX];
          sw_if_index1 = vnet_buffer(b1)->sw_if_index[VLIB_RX];

          process_packet(ip0);
          process_packet(ip1);

          if (PREDICT_FALSE((node->flags & VLIB_NODE_FLAG_TRACE)))
            {
              if (b0->flags & VLIB_BUFFER_IS_TRACED)
                {
                    ipfix_trace_t *t =
                      vlib_add_trace (vm, node, b0, sizeof (*t));
                    t->sw_if_index = sw_if_index0;
                    t->next_index = next0;
                    t->flow_hash = im->flow_hash;
                    t->flow_records = vec_dup(im->flow_records);
                  }
                if (b1->flags & VLIB_BUFFER_IS_TRACED)
                  {
                    ipfix_trace_t *t =
                      vlib_add_trace (vm, node, b1, sizeof (*t));
                    t->sw_if_index = sw_if_index1;
                    t->next_index = next1;
                    t->flow_hash = im->flow_hash;
                    t->flow_records = vec_dup(im->flow_records);
                  }
              }

            /* verify speculative enqueues, maybe switch current next frame */
            vlib_validate_buffer_enqueue_x2 (vm, node, next_index,
                                             to_next, n_left_to_next,
                                             bi0, bi1, next0, next1);
        }

      while (n_left_from > 0 && n_left_to_next > 0)
        {
          u32 bi0;
          vlib_buffer_t * b0;
          u32 next0 = IPFIX_NEXT_INTERFACE_OUTPUT;
          u32 sw_if_index0;
          ip4_header_t *ip0;

          /* speculatively enqueue b0 to the current next frame */
          bi0 = from[0];
          to_next[0] = bi0;
          from += 1;
          to_next += 1;
          n_left_from -= 1;
          n_left_to_next -= 1;

          b0 = vlib_get_buffer (vm, bi0);

          ip0 = vlib_buffer_get_current (b0);

          sw_if_index0 = vnet_buffer(b0)->sw_if_index[VLIB_RX];

          process_packet(ip0);

          if (PREDICT_FALSE((node->flags & VLIB_NODE_FLAG_TRACE)
                            && (b0->flags & VLIB_BUFFER_IS_TRACED))) {
            ipfix_trace_t *t =
               vlib_add_trace (vm, node, b0, sizeof (*t));
            t->sw_if_index = sw_if_index0;
            t->next_index = next0;
            t->flow_hash = im->flow_hash;
            t->flow_records = vec_dup(im->flow_records);
          }

          /* verify speculative enqueue, maybe switch current next frame */
          vlib_validate_buffer_enqueue_x1 (vm, node, next_index,
                                           to_next, n_left_to_next,
                                           bi0, next0);
        }

      vlib_put_next_frame (vm, node, next_index, n_left_to_next);
    }

  return frame->n_vectors;
}

<<<<<<< HEAD
static void ipfix_free_v10_packet(netflow_v10_data_packet_t *packet)
{
  netflow_v10_data_set_t *set;
  vec_foreach(set, packet->sets) {
    free(set->data);
  };
  vec_free(packet->sets);
}

static void ipfix_build_v10_packet(ipfix_ip4_flow_value_t *record,
                                   netflow_v10_data_packet_t *packet)
{
  netflow_v10_template_t template;
  ipfix_make_v10_template(&template);

  clib_warning("%U", format_netflow_v10_template, &template);

  struct timespec current_time_clock;
  clock_gettime(CLOCK_REALTIME, &current_time_clock);


  packet->sets = 0;
  packet->header.version = ntohs(10);
  packet->header.timestamp = ntohs(current_time_clock.tv_sec);

  netflow_v10_template_set_t *set;
  netflow_v10_field_specifier_t *field;
  vec_foreach(set, template.sets) {
    u64 data_size = 0;
    vec_foreach(field, set->fields) {
      data_size = data_size + field->size;
    }

    netflow_v10_data_set_t active_set;
    active_set.data = malloc(data_size);
    void *ptr = (size_t)active_set.data;

    vec_foreach(field, set->fields) {
      switch (field->identifier) {
      case sourceIPv4Address:
        ASSERT(field->size == sizeof(ip4_address_t));
        memcpy(ptr, &record->flow_key.src, field->size);
        break;
      case destinationIPv4Address:
        ASSERT(field->size == sizeof(ip4_address_t));
        memcpy(ptr, &record->flow_key.dst, field->size);
        break;
      case protocolIdentifier:
        ASSERT(field->size == sizeof(u8));
        memcpy(ptr, &record->flow_key.protocol, field->size);
        break;
      case sourceTransportPort:
        ASSERT(field->size == sizeof(u16));
        memcpy(ptr, &record->flow_key.src_port, field->size);
        break;
      case destinationTransportPort:
        ASSERT(field->size == sizeof(u16));
        memcpy(ptr, &record->flow_key.dst_port, field->size);
        break;
      case flowStartMilliseconds:
        ASSERT(field->size == sizeof(u64));
        memcpy(ptr, &record->flow_start, field->size);
        break;
      case flowEndMilliseconds:
        ASSERT(field->size == sizeof(u64));
        memcpy(ptr, &record->flow_end, field->size);
        break;
      case octetDeltaCount:
        ASSERT(field->size == sizeof(u64));
        memcpy(ptr, &record->octet_delta_count, field->size);
        break;
      case packetDeltaCount:
        ASSERT(field->size == sizeof(u64));
        memcpy(ptr, &record->packet_delta_count, field->size);
        break;
      default:
        ASSERT(0); // Error. We don't know what this type is!
      };

      // Advance the pointer to the next field.
      ptr = (void *)((size_t)ptr + field->size);
    };

    vec_add1(packet->sets, active_set);
  };
}

/* Writes `packet` to `buffer`. The buffer MUST have enough space allocated to fit the entire
 * packet.
 *
 * Returns number of bytes written to buffer.
 */
static u64 ipfix_write_v10_data_packet(vlib_buffer_t *buffer, netflow_v10_data_packet_t *packet)
{
  netflow_v10_data_set_t *data_set;
  netflow_v10_template_set_t *template_set;
  netflow_v10_field_specifier_t *field_spec;
  netflow_v10_template_t template;
  ipfix_make_v10_template(&template);

  u64 written = 0;
  u64 set_idx;
  void *ptr = buffer;
  vec_foreach_index(set_idx, template.sets) {
    template_set = vec_elt_at_index(template.sets, set_idx);
    data_set = vec_elt_at_index(packet->sets, set_idx);

    // Calculate the length of the set.
    size_t set_length = sizeof(netflow_v10_set_header_t);
    vec_foreach(field_spec, template_set->fields) {
      set_length = set_length + field_spec->size;
    };

    // Should be able to just memcopy the entire set, data 'n all.
    memcpy(ptr, data_set, set_length);
    written = written + (u64)set_length;

    // Advence the pointer past the set.
    ptr = (void *)((size_t)ptr + set_length);
  };

  return written;
=======
static void ipfix_send_packet(vlib_main_t * vm)
{
  ipfix_main_t * im = &ipfix_main;
  vlib_frame_t * nf;
  vlib_node_t * next_node;
  u32 * to_next;
  vlib_buffer_t * b0;
  ip4_header_t * ip0;
  udp_header_t * udp0;
  u32 * buffers = NULL;
  int num_buffers;
  ipfix_packet_header_t * payload;

  /* FIXME: why would the next node be ip4-lookup? */
  next_node = vlib_get_node_by_name(vm, (u8 *) "ip4-lookup");
  nf = vlib_get_frame_to_node(vm, next_node->index);
  nf->n_vectors = 1;
  to_next = vlib_frame_vector_args(nf);

  /* FIXME: how much buffer does this allocate? */
  /* allocate a buffer, get the index for it into buffers */
  vec_validate(buffers, 0);
  num_buffers = vlib_buffer_alloc(vm, buffers, vec_len(buffers));

  if (num_buffers != 1) {
    clib_warning("Wrong number of buffers allocated %d", num_buffers);
  }

  /* get the actual buffer pointer from our buffer index */
  b0 = vlib_get_buffer(vm, buffers[0]);

  b0->current_data = 0;
  b0->current_length = sizeof(ip4_header_t) + sizeof(udp_header_t) + \
    sizeof(ipfix_packet_header_t);
  b0->flags |= VLIB_BUFFER_TOTAL_LENGTH_VALID;

  /* VPP generates this buffer so we have to set this flag apparently?
   * https://www.mail-archive.com/vpp-dev@lists.fd.io/msg02656.html */
  b0->flags |= VNET_BUFFER_LOCALLY_ORIGINATED;

  ip0 = (ip4_header_t*) b0->data;
  ip0->ip_version_and_header_length = 0x45;
  ip0->tos = 0;
  ip0->length = clib_byte_swap_u16(20 + 8 + 16);
  ip0->fragment_id = 0;
  ip0->flags_and_fragment_offset = 0;
  ip0->ttl = 64;
  ip0->protocol = 17;
  ip0->checksum = 0;

  clib_memcpy(&ip0->src_address.data, &im->exporter_ip.data, sizeof(ip4_address_t));
  clib_memcpy(&ip0->dst_address.data, &im->collector_ip.data, sizeof(ip4_address_t));

  udp0 = (udp_header_t*) (ip0 + 1);
  udp0->src_port = clib_byte_swap_u16(im->exporter_port);
  udp0->dst_port = clib_byte_swap_u16(im->collector_port);
  udp0->length = clib_byte_swap_u16(8 + 16);

  payload = (ipfix_packet_header_t*) (udp0 + 1);
  payload->version = clib_byte_swap_u16(10);
  payload->byte_length = 0;
  payload->timestamp = 0;
  payload->sequence_number = 0;
  payload->observation_domain = 0;

  /* FIXME Add the actual IPFIX records here */

  /* set to_next index to the buffer index we allocated */
  *to_next = buffers[0];
  to_next++;

  vlib_put_frame_to_node(vm, next_node->index, nf);
>>>>>>> fa3d0f6e
}

static uword ipfix_process_records_fn(vlib_main_t * vm,
                                   vlib_node_runtime_t * node,
                                   vlib_frame_t * frame)
{
  f64 poll_time_remaining = PROCESS_POLL_PERIOD;
  ipfix_main_t * im = &ipfix_main;
  ipfix_ip4_flow_value_t *record;
  u64 idle_flow_timeout = 10 * 1e3;
  u64 active_flow_timeout = 30 * 1e3;

  while (1) {
    poll_time_remaining = vlib_process_wait_for_event_or_clock(vm, poll_time_remaining);
    struct timespec current_time_clock;
    clock_gettime(CLOCK_REALTIME, &current_time_clock);
    u64 current_time = current_time_clock.tv_sec * 1e3 + current_time_clock.tv_nsec / 1e6;
    u64 record_idx = 0;

    vec_foreach_index(record_idx, im->flow_records) {
      record = vec_elt_at_index(im->flow_records, record_idx);

      if ((record->flow_end + idle_flow_timeout) < current_time) {
        clib_warning("IPFix has expired a idle flow %U", format_ipfix_ip4_flow, record);
        vec_add1(im->expired_records, *record);
        vec_del1(im->flow_records, record_idx);

        clib_bihash_kv_48_8_t keyvalue;
        memset(&keyvalue, 0, sizeof(clib_bihash_kv_48_8_t));
        memcpy(&keyvalue.key, &record->flow_key, sizeof(ipfix_ip4_flow_key_t));
        if (clib_bihash_add_del_48_8(&im->flow_hash, &keyvalue, 0) != 0) {
          clib_warning("Warning: Could not remove flow form hash.");
        };

        ipfix_send_packet(im->vlib_main);
      } else if ((record->flow_start + active_flow_timeout) < current_time) {
        clib_warning("IPFIX has expired an active flow. %U\n", format_ipfix_ip4_flow, record);
        vec_add1(im->expired_records, *record);

        record->flow_start = current_time;
        record->flow_end = current_time;
        record->packet_delta_count = 0;
        record->octet_delta_count = 0;
      }
    };

    vec_foreach_index(record_idx, im->expired_records) {
      netflow_v10_data_packet_t packet;
      record = vec_elt_at_index(im->expired_records, record_idx);
      ipfix_build_v10_packet(record, &packet);
      vec_add1(im->data_packets, packet);
      vec_del1(im->expired_records, record_idx);
    };

    netflow_v10_data_packet_t *packet;
    u64 packet_idx;
    vec_foreach_index(packet_idx, im->data_packets) {
      packet = vec_elt_at_index(im->data_packets, packet_idx);
      clib_warning("%U", format_netflow_v10_data_packet, packet);
      ipfix_free_v10_packet(packet);
      vec_del1(im->data_packets, packet_idx);
    };

    if (vlib_process_suspend_time_is_zero(poll_time_remaining)) {
      poll_time_remaining = PROCESS_POLL_PERIOD;
    }
  }
  return 0;
}


VLIB_REGISTER_NODE (ipfix_process_records) = {
  .function = ipfix_process_records_fn,
  .name = "ipfix-record-processing",
  .type = VLIB_NODE_TYPE_PROCESS,
};


VLIB_REGISTER_NODE (ipfix_node) = {
  .function = ipfix_node_fn,
  .name = "ipfix",
  .vector_size = sizeof (u32),
  .format_trace = format_ipfix_trace,
  .type = VLIB_NODE_TYPE_INTERNAL,

  .n_errors = ARRAY_LEN(ipfix_error_strings),
  .error_strings = ipfix_error_strings,

  .n_next_nodes = IPFIX_N_NEXT,

  /* edit / add dispositions here */
  .next_nodes = {
        [IPFIX_NEXT_INTERFACE_OUTPUT] = "ip4-lookup",
  },
};<|MERGE_RESOLUTION|>--- conflicted
+++ resolved
@@ -502,7 +502,6 @@
   return frame->n_vectors;
 }
 
-<<<<<<< HEAD
 static void ipfix_free_v10_packet(netflow_v10_data_packet_t *packet)
 {
   netflow_v10_data_set_t *set;
@@ -625,7 +624,8 @@
   };
 
   return written;
-=======
+}
+
 static void ipfix_send_packet(vlib_main_t * vm)
 {
   ipfix_main_t * im = &ipfix_main;
@@ -637,7 +637,7 @@
   udp_header_t * udp0;
   u32 * buffers = NULL;
   int num_buffers;
-  ipfix_packet_header_t * payload;
+  netflow_v10_header_t * payload;
 
   /* FIXME: why would the next node be ip4-lookup? */
   next_node = vlib_get_node_by_name(vm, (u8 *) "ip4-lookup");
@@ -659,7 +659,7 @@
 
   b0->current_data = 0;
   b0->current_length = sizeof(ip4_header_t) + sizeof(udp_header_t) + \
-    sizeof(ipfix_packet_header_t);
+    sizeof(netflow_v10_header_t);
   b0->flags |= VLIB_BUFFER_TOTAL_LENGTH_VALID;
 
   /* VPP generates this buffer so we have to set this flag apparently?
@@ -684,7 +684,7 @@
   udp0->dst_port = clib_byte_swap_u16(im->collector_port);
   udp0->length = clib_byte_swap_u16(8 + 16);
 
-  payload = (ipfix_packet_header_t*) (udp0 + 1);
+  payload = (netflow_v10_header_t*) (udp0 + 1);
   payload->version = clib_byte_swap_u16(10);
   payload->byte_length = 0;
   payload->timestamp = 0;
@@ -698,7 +698,6 @@
   to_next++;
 
   vlib_put_frame_to_node(vm, next_node->index, nf);
->>>>>>> fa3d0f6e
 }
 
 static uword ipfix_process_records_fn(vlib_main_t * vm,
